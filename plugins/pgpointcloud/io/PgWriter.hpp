--- conflicted
+++ resolved
@@ -88,12 +88,9 @@
     std::string m_table_name;
     std::string m_column_name;
     std::string m_connection;
-<<<<<<< HEAD
+    std::string m_compressionSpec;
+
     CompressionType m_patch_compression_type;
-=======
-    std::string m_compressionSpec;
-    CompressionType::Enum m_patch_compression_type;
->>>>>>> f5a95851
     uint32_t m_patch_capacity;
     uint32_t m_srid;
     uint32_t m_pcid;
